use libc::c_int;
use std::result;

/// An MDBX result.
pub type Result<T> = result::Result<T, Error>;

/// An MDBX error kind.
#[derive(Debug, thiserror::Error, Clone, Copy, PartialEq, Eq)]
pub enum Error {
    /// Key/data pair already exists.
    #[error("key/data pair already exists")]
    KeyExist,
    /// No matching key/data pair found.
    #[error("no matching key/data pair found")]
    NotFound,
    /// The cursor is already at the end of data.
    #[error("the cursor is already at the end of data")]
    NoData,
    /// Requested page not found.
    #[error("requested page not found")]
    PageNotFound,
    /// Database is corrupted.
    #[error("database is corrupted")]
    Corrupted,
    /// Fatal environment error.
    #[error("fatal environment error")]
    Panic,
    /// DB version mismatch.
    #[error("DB version mismatch")]
    VersionMismatch,
    /// File is not an MDBX file.
    #[error("file is not an MDBX file")]
    Invalid,
    /// Environment map size limit reached.
    #[error("environment map size limit reached")]
    MapFull,
    /// Too many DBI-handles (maxdbs reached).
    #[error("too many DBI-handles (maxdbs reached)")]
    DbsFull,
    /// Too many readers (maxreaders reached).
    #[error("too many readers (maxreaders reached)")]
    ReadersFull,
    /// Transaction has too many dirty pages (i.e., the transaction is too big).
    #[error("transaction has too many dirty pages (i.e., the transaction is too big)")]
    TxnFull,
    /// Cursor stack limit reached.
    #[error("cursor stack limit reached")]
    CursorFull,
    /// Page has no more space.
    #[error("page has no more space")]
    PageFull,
    /// The database engine was unable to extend mapping, e.g. the address space is unavailable or
    /// busy.
    ///
    /// This can mean:
    /// - The database size was extended by other processes beyond the environment map size, and
    ///   the engine was unable to extend the mapping while starting a read transaction. The
    ///   environment should be re-opened to continue.
    /// - The engine was unable to extend the mapping during a write transaction or an explicit
    ///   call to change the geometry of the environment.
    #[error("database engine was unable to extend mapping")]
    UnableExtendMapSize,
    /// Environment or database is not compatible with the requested operation or flags.
    #[error("environment or database is not compatible with the requested operation or flags")]
    Incompatible,
    /// Invalid reuse of reader locktable slot.
    #[error("invalid reuse of reader locktable slot")]
    BadRslot,
    /// Transaction is not valid for requested operation.
    #[error("transaction is not valid for requested operation")]
    BadTxn,
    /// Invalid size or alignment of key or data for the target database.
    #[error("invalid size or alignment of key or data for the target database")]
    BadValSize,
    /// The specified DBI-handle is invalid.
    #[error("the specified DBI-handle is invalid")]
    BadDbi,
    /// Unexpected internal error.
    #[error("unexpected internal error")]
    Problem,
    /// Another write transaction is running.
    #[error("another write transaction is running")]
    Busy,
    /// The specified key has more than one associated value.
    #[error("the specified key has more than one associated value")]
    Multival,
    /// Wrong signature of a runtime object(s).
    #[error("wrong signature of a runtime object(s)")]
    BadSignature,
    /// Database should be recovered, but cannot be done automatically since it's in read-only
    /// mode.
    #[error("database should be recovered, but cannot be done automatically since it's in read-only mode")]
    WannaRecovery,
    /// The given key value is mismatched to the current cursor position.
    #[error("the given key value is mismatched to the current cursor position")]
    KeyMismatch,
    /// Decode error: An invalid parameter was specified.
    #[error("invalid parameter specified")]
    DecodeError,
    /// The environment opened in read-only.
    #[error("the environment opened in read-only")]
    Access,
    /// Database is too large for the current system.
    #[error("database is too large for the current system")]
    TooLarge,
    /// Decode error length difference:
    ///
    /// An invalid parameter was specified, or the environment has an active write transaction.
    #[error("invalid parameter specified or active write transaction")]
    DecodeErrorLenDiff,
    /// If the [Environment](crate::Environment) was opened with
    /// [EnvironmentKind::WriteMap](crate::EnvironmentKind::WriteMap) flag, nested transactions are
    /// not supported.
    #[error("nested transactions are not supported with WriteMap")]
    NestedTransactionsUnsupportedWithWriteMap,
    /// If the [Environment](crate::Environment) was opened with in read-only mode
    /// [Mode::ReadOnly](crate::flags::Mode::ReadOnly), write transactions can't be opened.
    #[error("write transactions are not supported in read-only mode")]
    WriteTransactionUnsupportedInReadOnlyMode,
    /// Read transaction has been timed out.
    #[error("read transaction has been timed out")]
    ReadTransactionTimeout,
    /// Unknown error code.
    #[error("unknown error code")]
    Other(i32),
}

impl Error {
    /// Converts a raw error code to an [Error].
<<<<<<< HEAD
    pub fn from_err_code(err_code: c_int) -> Self {
=======
    pub const fn from_err_code(err_code: c_int) -> Self {
>>>>>>> 105570de
        match err_code {
            ffi::MDBX_KEYEXIST => Self::KeyExist,
            ffi::MDBX_NOTFOUND => Self::NotFound,
            ffi::MDBX_ENODATA => Self::NoData,
            ffi::MDBX_PAGE_NOTFOUND => Self::PageNotFound,
            ffi::MDBX_CORRUPTED => Self::Corrupted,
            ffi::MDBX_PANIC => Self::Panic,
            ffi::MDBX_VERSION_MISMATCH => Self::VersionMismatch,
            ffi::MDBX_INVALID => Self::Invalid,
            ffi::MDBX_MAP_FULL => Self::MapFull,
            ffi::MDBX_DBS_FULL => Self::DbsFull,
            ffi::MDBX_READERS_FULL => Self::ReadersFull,
            ffi::MDBX_TXN_FULL => Self::TxnFull,
            ffi::MDBX_CURSOR_FULL => Self::CursorFull,
            ffi::MDBX_PAGE_FULL => Self::PageFull,
            ffi::MDBX_UNABLE_EXTEND_MAPSIZE => Self::UnableExtendMapSize,
            ffi::MDBX_INCOMPATIBLE => Self::Incompatible,
            ffi::MDBX_BAD_RSLOT => Self::BadRslot,
            ffi::MDBX_BAD_TXN => Self::BadTxn,
            ffi::MDBX_BAD_VALSIZE => Self::BadValSize,
            ffi::MDBX_BAD_DBI => Self::BadDbi,
            ffi::MDBX_PROBLEM => Self::Problem,
            ffi::MDBX_BUSY => Self::Busy,
            ffi::MDBX_EMULTIVAL => Self::Multival,
            ffi::MDBX_WANNA_RECOVERY => Self::WannaRecovery,
            ffi::MDBX_EKEYMISMATCH => Self::KeyMismatch,
            ffi::MDBX_EINVAL => Self::DecodeError,
            ffi::MDBX_EACCESS => Self::Access,
            ffi::MDBX_TOO_LARGE => Self::TooLarge,
            ffi::MDBX_EBADSIGN => Self::BadSignature,
            other => Self::Other(other),
        }
    }

    /// Converts an [Error] to the raw error code.
    pub const fn to_err_code(&self) -> i32 {
        match self {
            Self::KeyExist => ffi::MDBX_KEYEXIST,
            Self::NotFound => ffi::MDBX_NOTFOUND,
            Self::NoData => ffi::MDBX_ENODATA,
            Self::PageNotFound => ffi::MDBX_PAGE_NOTFOUND,
            Self::Corrupted => ffi::MDBX_CORRUPTED,
            Self::Panic => ffi::MDBX_PANIC,
            Self::VersionMismatch => ffi::MDBX_VERSION_MISMATCH,
            Self::Invalid => ffi::MDBX_INVALID,
            Self::MapFull => ffi::MDBX_MAP_FULL,
            Self::DbsFull => ffi::MDBX_DBS_FULL,
            Self::ReadersFull => ffi::MDBX_READERS_FULL,
            Self::TxnFull => ffi::MDBX_TXN_FULL,
            Self::CursorFull => ffi::MDBX_CURSOR_FULL,
            Self::PageFull => ffi::MDBX_PAGE_FULL,
            Self::UnableExtendMapSize => ffi::MDBX_UNABLE_EXTEND_MAPSIZE,
            Self::Incompatible => ffi::MDBX_INCOMPATIBLE,
            Self::BadRslot => ffi::MDBX_BAD_RSLOT,
            Self::BadTxn => ffi::MDBX_BAD_TXN,
            Self::BadValSize => ffi::MDBX_BAD_VALSIZE,
            Self::BadDbi => ffi::MDBX_BAD_DBI,
            Self::Problem => ffi::MDBX_PROBLEM,
            Self::Busy => ffi::MDBX_BUSY,
            Self::Multival => ffi::MDBX_EMULTIVAL,
            Self::WannaRecovery => ffi::MDBX_WANNA_RECOVERY,
            Self::KeyMismatch => ffi::MDBX_EKEYMISMATCH,
            Self::DecodeErrorLenDiff | Self::DecodeError => ffi::MDBX_EINVAL,
            Self::Access => ffi::MDBX_EACCESS,
            Self::TooLarge => ffi::MDBX_TOO_LARGE,
            Self::BadSignature => ffi::MDBX_EBADSIGN,
            Self::WriteTransactionUnsupportedInReadOnlyMode => ffi::MDBX_EACCESS,
            Self::NestedTransactionsUnsupportedWithWriteMap => ffi::MDBX_EACCESS,
            Self::ReadTransactionTimeout => -96000, // Custom non-MDBX error code
            Self::Other(err_code) => *err_code,
        }
    }
}

impl From<Error> for i32 {
    fn from(value: Error) -> Self {
        value.to_err_code()
    }
}

#[inline]
pub(crate) const fn mdbx_result(err_code: c_int) -> Result<bool> {
    match err_code {
        ffi::MDBX_SUCCESS => Ok(false),
        ffi::MDBX_RESULT_TRUE => Ok(true),
        other => Err(Error::from_err_code(other)),
    }
}

#[macro_export]
macro_rules! mdbx_try_optional {
    ($expr:expr) => {{
        match $expr {
            Err(Error::NotFound | Error::NoData) => return Ok(None),
            Err(e) => return Err(e),
            Ok(v) => v,
        }
    }};
}

#[cfg(test)]
mod tests {
    use super::*;

    #[test]
    fn test_description() {
        assert_eq!("the environment opened in read-only", Error::from_err_code(13).to_string());

        assert_eq!("file is not an MDBX file", Error::Invalid.to_string());
    }

    #[test]
    fn test_conversion() {
        assert_eq!(Error::from_err_code(ffi::MDBX_KEYEXIST), Error::KeyExist);
    }
}<|MERGE_RESOLUTION|>--- conflicted
+++ resolved
@@ -127,11 +127,7 @@
 
 impl Error {
     /// Converts a raw error code to an [Error].
-<<<<<<< HEAD
-    pub fn from_err_code(err_code: c_int) -> Self {
-=======
     pub const fn from_err_code(err_code: c_int) -> Self {
->>>>>>> 105570de
         match err_code {
             ffi::MDBX_KEYEXIST => Self::KeyExist,
             ffi::MDBX_NOTFOUND => Self::NotFound,
