--- conflicted
+++ resolved
@@ -305,11 +305,7 @@
 
     /// Returns true if the capability is eth.
     #[inline]
-<<<<<<< HEAD
-    pub fn is_eth(&self) -> bool {
-=======
     pub const fn is_eth(&self) -> bool {
->>>>>>> 105570de
         matches!(self, Self::Eth { .. })
     }
 
