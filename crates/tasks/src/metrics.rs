//! Task Executor Metrics

use core::fmt;

use reth_metrics::{metrics::Counter, Metrics};

/// Task Executor Metrics
#[derive(Metrics, Clone)]
#[metrics(scope = "executor.spawn")]
pub struct TaskExecutorMetrics {
    /// Number of spawned critical tasks
    pub(crate) critical_tasks_total: Counter,
    /// Number of finished spawned critical tasks
    pub(crate) finished_critical_tasks_total: Counter,
    /// Number of spawned regular tasks
    pub(crate) regular_tasks_total: Counter,
    /// Number of finished spawned regular tasks
    pub(crate) finished_regular_tasks_total: Counter,
}

impl TaskExecutorMetrics {
    /// Increments the counter for spawned critical tasks.
    pub(crate) fn inc_critical_tasks(&self) {
        self.critical_tasks_total.increment(1);
    }

    /// Increments the counter for spawned regular tasks.
    pub(crate) fn inc_regular_tasks(&self) {
        self.regular_tasks_total.increment(1);
    }
}

/// Helper type for increasing counters even if a task fails
pub struct IncCounterOnDrop(Counter);

impl fmt::Debug for IncCounterOnDrop {
    fn fmt(&self, f: &mut fmt::Formatter<'_>) -> fmt::Result {
        f.debug_tuple("IncCounterOnDrop").finish()
    }
}

impl IncCounterOnDrop {
    /// Creates a new instance of `IncCounterOnDrop` with the given counter.
<<<<<<< HEAD
    pub fn new(counter: Counter) -> Self {
=======
    pub const fn new(counter: Counter) -> Self {
>>>>>>> 105570de
        Self(counter)
    }
}

impl Drop for IncCounterOnDrop {
    /// Increment the counter when the instance is dropped.
    fn drop(&mut self) {
        self.0.increment(1);
    }
}<|MERGE_RESOLUTION|>--- conflicted
+++ resolved
@@ -41,11 +41,7 @@
 
 impl IncCounterOnDrop {
     /// Creates a new instance of `IncCounterOnDrop` with the given counter.
-<<<<<<< HEAD
-    pub fn new(counter: Counter) -> Self {
-=======
     pub const fn new(counter: Counter) -> Self {
->>>>>>> 105570de
         Self(counter)
     }
 }
