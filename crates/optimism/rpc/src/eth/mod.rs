--- conflicted
+++ resolved
@@ -56,12 +56,8 @@
 ///
 /// This type implements the [`FullEthApi`](reth_rpc_eth_api::helpers::FullEthApi) by implemented
 /// all the `Eth` helper traits and prerequisite traits.
-<<<<<<< HEAD
+#[derive(Clone)]
 pub struct OpEthApi<N: NodeCore> {
-=======
-#[derive(Clone)]
-pub struct OpEthApi<N: FullNodeComponents> {
->>>>>>> 233d99b0
     inner: Arc<EthApiNodeBackend<N>>,
     sequencer_client: Arc<parking_lot::RwLock<Option<SequencerClient>>>,
 }
@@ -93,24 +89,7 @@
             ctx.config.proof_permits,
         );
 
-<<<<<<< HEAD
-        Self { inner: Arc::new(inner), sequencer_client: parking_lot::RwLock::new(None) }
-    }
-}
-
-impl<N> Clone for OpEthApi<N>
-where
-    N: NodeCore,
-    Self: Send + Sync,
-{
-    fn clone(&self) -> Self {
-        Self {
-            inner: self.inner.clone(),
-            sequencer_client: parking_lot::RwLock::new(self.sequencer_client.read().clone()),
-        }
-=======
         Self { inner: Arc::new(inner), sequencer_client: Arc::new(parking_lot::RwLock::new(None)) }
->>>>>>> 233d99b0
     }
 }
 
